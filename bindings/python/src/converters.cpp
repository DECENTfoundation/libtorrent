// Copyright Andrew Resch 2009. Use, modification and distribution is
// subject to the Boost Software License, Version 1.0. (See accompanying
// file LICENSE_1_0.txt or copy at http://www.boost.org/LICENSE_1_0.txt)

#include "boost_python.hpp"
#include "libtorrent/socket.hpp"
#include "libtorrent/address.hpp"
#include "libtorrent/error_code.hpp"
<<<<<<< HEAD
#include "libtorrent/time.hpp"
#include "libtorrent/units.hpp"
#include <vector>
=======
#include "libtorrent/session_stats.hpp" // for stats_metric
#include "libtorrent/file_pool.hpp" // for file_pool_status
>>>>>>> 45f3f80d

using namespace boost::python;
namespace bp = boost::python;
namespace lt = libtorrent;

template<class T>
struct endpoint_to_tuple
{
    static PyObject* convert(T const& ep)
    {
        return incref(bp::make_tuple(ep.address().to_string(), ep.port()).ptr());
    }
};

template<class T>
struct tuple_to_endpoint
{
    tuple_to_endpoint()
    {
        converter::registry::push_back(
            &convertible, &construct, type_id<T>()
        );
    }

    static void* convertible(PyObject* x)
    {
        if (!PyTuple_Check(x)) return nullptr;
        if (PyTuple_Size(x) != 2) return nullptr;
        extract<std::string> ip(object(borrowed(PyTuple_GetItem(x, 0))));
        if (!ip.check()) return nullptr;
        extract<int> port(object(borrowed(PyTuple_GetItem(x, 1))));
        if (!port.check()) return nullptr;
        lt::error_code ec;
        lt::address::from_string(ip, ec);
        if (ec) return nullptr;
        return x;
    }

    static void construct(PyObject* x, converter::rvalue_from_python_stage1_data* data)
    {
        void* storage = ((converter::rvalue_from_python_storage<T*>*)data)
           ->storage.bytes;

        object o(borrowed(x));
        new (storage) T(lt::address::from_string(
           extract<std::string>(o[0])), extract<int>(o[1]));
        data->convertible = storage;
    }
};

template<class T1, class T2>
struct pair_to_tuple
{
    static PyObject* convert(const std::pair<T1, T2>& p)
    {
        return incref(bp::make_tuple(p.first, p.second).ptr());
    }
};

struct address_to_tuple
{
    static PyObject* convert(libtorrent::address const& addr)
    {
        libtorrent::error_code ec;
        return incref(bp::object(addr.to_string(ec)).ptr());
    }
};

template<class T1, class T2>
struct tuple_to_pair
{
    tuple_to_pair()
    {
        converter::registry::push_back(
            &convertible, &construct, type_id<std::pair<T1, T2>>()
        );
    }

    static void* convertible(PyObject* x)
    {
        return (PyTuple_Check(x) && PyTuple_Size(x) == 2) ? x: nullptr;
    }

    static void construct(PyObject* x, converter::rvalue_from_python_stage1_data* data)
    {
        void* storage = ((converter::rvalue_from_python_storage<
            std::pair<T1, T2>>*)data)->storage.bytes;

        object o(borrowed(x));
        std::pair<T1, T2> p;
        p.first = extract<T1>(o[0]);
        p.second = extract<T2>(o[1]);
        new (storage) std::pair<T1, T2>(p);
        data->convertible = storage;
    }
};

template<class T>
struct vector_to_list
{
    static PyObject* convert(const std::vector<T>& v)
    {
        list l;
        for (int i = 0; i < int(v.size()); ++i)
        {
           l.append(v[i]);
        }
        return incref(l.ptr());
    }
};

<<<<<<< HEAD
template<class T>
struct list_to_vector
{
    list_to_vector()
    {
        converter::registry::push_back(
            &convertible, &construct, type_id<std::vector<T>>()
        );
    }

    static void* convertible(PyObject* x)
    {
        return PyList_Check(x) ? x: nullptr;
    }

    static void construct(PyObject* x, converter::rvalue_from_python_stage1_data* data)
    {
        void* storage = ((converter::rvalue_from_python_storage<
            std::vector<T>>*)data)->storage.bytes;

        std::vector<T> p;
        int const size = int(PyList_Size(x));
        p.reserve(size);
        for (int i = 0; i < size; ++i)
        {
           object o(borrowed(PyList_GetItem(x, i)));
           p.push_back(extract<T>(o));
        }
        std::vector<T>* ptr = new (storage) std::vector<T>();
        ptr->swap(p);
        data->convertible = storage;
    }
};

template<class T>
struct from_strong_typedef
{
    using underlying_type = typename T::underlying_type;

    static PyObject* convert(const T& v)
    {
        object o(static_cast<underlying_type>(v));
        return incref(o.ptr());
    }
};

template<typename T>
struct to_strong_typedef
{
   using underlying_type = typename T::underlying_type;

   to_strong_typedef()
   {
        converter::registry::push_back(
            &convertible, &construct, type_id<T>()
        );
    }

    static void* convertible(PyObject* x)
    {
        return PyNumber_Check(x) ? x : nullptr;
    }

    static void construct(PyObject* x, converter::rvalue_from_python_stage1_data* data)
    {
        void* storage = ((converter::rvalue_from_python_storage<T>*)data)->storage.bytes;
        new (storage) T(extract<underlying_type>(object(borrowed(x))));
        data->convertible = storage;
    }
};

=======
>>>>>>> 45f3f80d
void bind_converters()
{
    // C++ -> python conversions
    to_python_converter<std::pair<int, int>, pair_to_tuple<int, int>>();
    to_python_converter<std::pair<lt::piece_index_t, int>, pair_to_tuple<lt::piece_index_t, int>>();
    to_python_converter<std::pair<std::string, int>, pair_to_tuple<std::string, int>>();
    to_python_converter<lt::tcp::endpoint, endpoint_to_tuple<lt::tcp::endpoint>>();
    to_python_converter<lt::udp::endpoint, endpoint_to_tuple<lt::udp::endpoint>>();
    to_python_converter<lt::address, address_to_tuple>();

    to_python_converter<std::vector<std::string>, vector_to_list<std::string>>();
    to_python_converter<std::vector<int>, vector_to_list<int>>();
    to_python_converter<std::vector<std::uint8_t>, vector_to_list<std::uint8_t>>();
    to_python_converter<std::vector<lt::tcp::endpoint>, vector_to_list<lt::tcp::endpoint>>();
    to_python_converter<std::vector<lt::udp::endpoint>, vector_to_list<lt::udp::endpoint>>();
    to_python_converter<std::vector<std::pair<std::string, int>>, vector_to_list<std::pair<std::string, int>>>();

    to_python_converter<lt::piece_index_t, from_strong_typedef<lt::piece_index_t>>();
    to_python_converter<lt::file_index_t, from_strong_typedef<lt::file_index_t>>();

    // python -> C++ conversions
    tuple_to_pair<int, int>();
<<<<<<< HEAD
    tuple_to_pair<std::string, int>();
    tuple_to_endpoint<lt::tcp::endpoint>();
    tuple_to_endpoint<lt::udp::endpoint>();
    tuple_to_pair<lt::piece_index_t, int>();
    list_to_vector<int>();
    list_to_vector<std::uint8_t>();
    list_to_vector<std::string>();
    list_to_vector<lt::tcp::endpoint>();
    list_to_vector<lt::udp::endpoint>();
    list_to_vector<std::pair<std::string, int>>();

    to_strong_typedef<lt::piece_index_t>();
    to_strong_typedef<lt::file_index_t>();
=======

    to_python_converter<std::vector<lt::stats_metric>, vector_to_list<lt::stats_metric> >();
    to_python_converter<std::vector<lt::pool_file_status>, vector_to_list<lt::pool_file_status> >();
    to_python_converter<std::vector<std::string>, vector_to_list<std::string> >();
    to_python_converter<std::vector<lt::sha1_hash>, vector_to_list<lt::sha1_hash> >();
>>>>>>> 45f3f80d
}<|MERGE_RESOLUTION|>--- conflicted
+++ resolved
@@ -6,14 +6,12 @@
 #include "libtorrent/socket.hpp"
 #include "libtorrent/address.hpp"
 #include "libtorrent/error_code.hpp"
-<<<<<<< HEAD
+#include "libtorrent/session_stats.hpp" // for stats_metric
+#include "libtorrent/file_pool.hpp" // for pool_file_status
 #include "libtorrent/time.hpp"
 #include "libtorrent/units.hpp"
+#include "libtorrent/sha1_hash.hpp"
 #include <vector>
-=======
-#include "libtorrent/session_stats.hpp" // for stats_metric
-#include "libtorrent/file_pool.hpp" // for file_pool_status
->>>>>>> 45f3f80d
 
 using namespace boost::python;
 namespace bp = boost::python;
@@ -125,7 +123,6 @@
     }
 };
 
-<<<<<<< HEAD
 template<class T>
 struct list_to_vector
 {
@@ -197,8 +194,6 @@
     }
 };
 
-=======
->>>>>>> 45f3f80d
 void bind_converters()
 {
     // C++ -> python conversions
@@ -209,6 +204,9 @@
     to_python_converter<lt::udp::endpoint, endpoint_to_tuple<lt::udp::endpoint>>();
     to_python_converter<lt::address, address_to_tuple>();
 
+    to_python_converter<std::vector<lt::stats_metric>, vector_to_list<lt::stats_metric>>();
+    to_python_converter<std::vector<lt::pool_file_status>, vector_to_list<lt::pool_file_status>>();
+    to_python_converter<std::vector<lt::sha1_hash>, vector_to_list<lt::sha1_hash>>();
     to_python_converter<std::vector<std::string>, vector_to_list<std::string>>();
     to_python_converter<std::vector<int>, vector_to_list<int>>();
     to_python_converter<std::vector<std::uint8_t>, vector_to_list<std::uint8_t>>();
@@ -221,7 +219,6 @@
 
     // python -> C++ conversions
     tuple_to_pair<int, int>();
-<<<<<<< HEAD
     tuple_to_pair<std::string, int>();
     tuple_to_endpoint<lt::tcp::endpoint>();
     tuple_to_endpoint<lt::udp::endpoint>();
@@ -235,11 +232,4 @@
 
     to_strong_typedef<lt::piece_index_t>();
     to_strong_typedef<lt::file_index_t>();
-=======
-
-    to_python_converter<std::vector<lt::stats_metric>, vector_to_list<lt::stats_metric> >();
-    to_python_converter<std::vector<lt::pool_file_status>, vector_to_list<lt::pool_file_status> >();
-    to_python_converter<std::vector<std::string>, vector_to_list<std::string> >();
-    to_python_converter<std::vector<lt::sha1_hash>, vector_to_list<lt::sha1_hash> >();
->>>>>>> 45f3f80d
 }