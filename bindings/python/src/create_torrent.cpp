--- conflicted
+++ resolved
@@ -110,15 +110,9 @@
 
 void bind_create_torrent()
 {
-<<<<<<< HEAD
     void (file_storage::*add_file0)(std::string const&, std::int64_t
        , int, std::time_t, string_view) = &file_storage::add_file;
-#if !defined TORRENT_NO_DEPRECATE
-=======
-    void (file_storage::*add_file0)(std::string const&, boost::int64_t
-       , int, std::time_t, std::string const&) = &file_storage::add_file;
-#ifndef TORRENT_NO_DEPRECATE
->>>>>>> 11856d64
+#ifndef TORRENT_NO_DEPRECATE
 #if TORRENT_USE_WSTRING
     void (file_storage::*add_file1)(std::wstring const&, std::int64_t
        , int, std::time_t, string_view) = &file_storage::add_file;
