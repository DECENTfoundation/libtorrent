--- conflicted
+++ resolved
@@ -1304,31 +1304,9 @@
 			case 'Q': share_mode = true; --i; break;
 			case 't': poll_interval = atoi(arg); break;
 			case 'F': refresh_delay = atoi(arg); break;
-<<<<<<< HEAD
 			case 'a': allocation_mode = (arg == std::string("sparse"))
 				? libtorrent::storage_mode_sparse
 				: libtorrent::storage_mode_allocate;
-=======
-			case 'H':
-				settings.set_bool(settings_pack::enable_dht, false);
-				--i;
-				break;
-			case 'l': settings.set_int(settings_pack::listen_queue_size, atoi(arg)); break;
-#if !defined(TORRENT_DISABLE_ENCRYPTION) && !defined(TORRENT_DISABLE_EXTENSIONS)
-			case 'e':
-				{
-					settings.set_int(settings_pack::out_enc_policy, settings_pack::pe_forced);
-					settings.set_int(settings_pack::in_enc_policy, settings_pack::pe_forced);
-					settings.set_int(settings_pack::allowed_enc_level, settings_pack::pe_rc4);
-					settings.set_bool(settings_pack::prefer_rc4, true);
-					--i;
-					break;
-				}
-#endif
-			case 'W':
-				settings.set_int(settings_pack::max_peerlist_size, atoi(arg));
-				settings.set_int(settings_pack::max_paused_peerlist_size, atoi(arg) / 2);
->>>>>>> 11856d64
 				break;
 			case 'x':
 				{
@@ -1408,19 +1386,6 @@
 	dht.privacy_lookups = true;
 	ses.set_dht_settings(dht);
 
-<<<<<<< HEAD
-	if (settings.get_bool(settings_pack::enable_dht))
-	{
-		ses.add_dht_router(std::make_pair(
-			std::string("router.bittorrent.com"), 6881));
-		ses.add_dht_router(std::make_pair(
-			std::string("router.utorrent.com"), 6881));
-		ses.add_dht_router(std::make_pair(
-			std::string("router.bitcomet.com"), 6881));
-	}
-
-=======
->>>>>>> 11856d64
 	std::vector<char> in;
 	if (load_file(".ses_state", in, ec) == 0)
 	{
