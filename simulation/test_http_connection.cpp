--- conflicted
+++ resolved
@@ -122,11 +122,7 @@
 	, int* handler_called
 	, std::string const& auth = std::string())
 {
-<<<<<<< HEAD
-	std::fprintf(stderr, " ===== TESTING: %s =====\n", url.c_str());
-=======
-	fprintf(stdout, " ===== TESTING: %s =====\n", url.c_str());
->>>>>>> 6bb2d7c0
+	std::fprintf(stdout, " ===== TESTING: %s =====\n", url.c_str());
 
 	auto h = std::make_shared<http_connection>(ios
 		, res
@@ -409,11 +405,7 @@
 	TEST_EQUAL(counters.size(), expect_counters.size());
 	for (int i = 0; i < int(counters.size()); ++i)
 	{
-<<<<<<< HEAD
-		if (counters[i] != expect_counters[i]) std::fprintf(stderr, "i=%d\n", i);
-=======
-		if (counters[i] != expect_counters[i]) fprintf(stdout, "i=%d\n", i);
->>>>>>> 6bb2d7c0
+		if (counters[i] != expect_counters[i]) std::fprintf(stdout, "i=%d\n", i);
 		TEST_EQUAL(counters[i], expect_counters[i]);
 	}
 }
