/*

Copyright (c) 2010, Arvid Norberg
All rights reserved.

Redistribution and use in source and binary forms, with or without
modification, are permitted provided that the following conditions
are met:

    * Redistributions of source code must retain the above copyright
      notice, this list of conditions and the following disclaimer.
    * Redistributions in binary form must reproduce the above copyright
      notice, this list of conditions and the following disclaimer in
      the documentation and/or other materials provided with the distribution.
    * Neither the name of the author nor the names of its
      contributors may be used to endorse or promote products derived
      from this software without specific prior written permission.

THIS SOFTWARE IS PROVIDED BY THE COPYRIGHT HOLDERS AND CONTRIBUTORS "AS IS"
AND ANY EXPRESS OR IMPLIED WARRANTIES, INCLUDING, BUT NOT LIMITED TO, THE
IMPLIED WARRANTIES OF MERCHANTABILITY AND FITNESS FOR A PARTICULAR PURPOSE
ARE DISCLAIMED. IN NO EVENT SHALL THE COPYRIGHT OWNER OR CONTRIBUTORS BE
LIABLE FOR ANY DIRECT, INDIRECT, INCIDENTAL, SPECIAL, EXEMPLARY, OR
CONSEQUENTIAL DAMAGES (INCLUDING, BUT NOT LIMITED TO, PROCUREMENT OF
SUBSTITUTE GOODS OR SERVICES; LOSS OF USE, DATA, OR PROFITS; OR BUSINESS
INTERRUPTION) HOWEVER CAUSED AND ON ANY THEORY OF LIABILITY, WHETHER IN
CONTRACT, STRICT LIABILITY, OR TORT (INCLUDING NEGLIGENCE OR OTHERWISE)
ARISING IN ANY WAY OUT OF THE USE OF THIS SOFTWARE, EVEN IF ADVISED OF THE
POSSIBILITY OF SUCH DAMAGE.

*/

#include "test.hpp"
#include "settings.hpp"
#include "setup_swarm.hpp"
#include "simulator/simulator.hpp"
#include "simulator/http_server.hpp"
#include "simulator/utils.hpp"
#include "libtorrent/alert_types.hpp"
#include "libtorrent/announce_entry.hpp"
#include "libtorrent/session.hpp"
#include "libtorrent/create_torrent.hpp"
#include "libtorrent/file_storage.hpp"
#include "libtorrent/torrent_info.hpp"

using namespace libtorrent;
using namespace sim;
namespace lt = libtorrent;

using chrono::duration_cast;

// seconds
const int duration = 10000;

void test_interval(int interval)
{
	using sim::asio::ip::address_v4;
	sim::default_config network_cfg;
	sim::simulation sim{network_cfg};

	lt::time_point start = lt::clock_type::now();
	bool ran_to_completion = false;

	sim::asio::io_service web_server(sim, address_v4::from_string("2.2.2.2"));
	// listen on port 8080
	sim::http_server http(web_server, 8080);

	// the timestamps of all announces
	std::vector<lt::time_point> announces;

	http.register_handler("/announce"
<<<<<<< HEAD
		, [&announces,interval,start](std::string /* method */
			, std::string /* req */
			, std::map<std::string, std::string>&)
	{
		std::uint32_t const seconds = std::uint32_t(chrono::duration_cast<lt::seconds>(
			lt::clock_type::now() - start).count());
		announces.push_back(seconds);
=======
		, [&announces,interval,start,&ran_to_completion](std::string method, std::string req
		, std::map<std::string, std::string>&)
	{
		// don't collect events once we're done. We're not interested in the
		// tracker stopped announce for instance
		if (!ran_to_completion)
			announces.push_back(lt::clock_type::now());
>>>>>>> 5d1fb97b

		char response[500];
		int const size = std::snprintf(response, sizeof(response), "d8:intervali%de5:peers0:e", interval);
		return sim::send_response(200, "OK", size) + response;
	});

	std::vector<lt::time_point> announce_alerts;

	lt::settings_pack default_settings = settings();
	lt::add_torrent_params default_add_torrent;

	setup_swarm(1, swarm_test::upload, sim, default_settings, default_add_torrent
		// add session
		, [](lt::settings_pack&) {}
		// add torrent
		, [](lt::add_torrent_params& params) {
			params.trackers.push_back("http://2.2.2.2:8080/announce");
		}
		// on alert
		, [&](lt::alert const* a, lt::session&) {

			if (ran_to_completion) return;
			if (lt::alert_cast<lt::tracker_announce_alert>(a))
<<<<<<< HEAD
			{
				std::uint32_t const seconds = std::uint32_t(chrono::duration_cast<lt::seconds>(
					a->timestamp() - start).count());

				announce_alerts.push_back(seconds);
			}
		}
		// terminate
		, [](int const ticks, lt::session&) -> bool { return ticks > duration; });
=======
				announce_alerts.push_back(a->timestamp());
		}
		// terminate
		, [&](int ticks, lt::session& ses) -> bool {
			if (ticks > duration + 1)
			{
				ran_to_completion = true;
				return true;
			}
			return false;
		});
>>>>>>> 5d1fb97b

	TEST_CHECK(ran_to_completion);
	TEST_EQUAL(announce_alerts.size(), announces.size());

	lt::time_point last_announce = announces[0];
	lt::time_point last_alert = announce_alerts[0];
	for (int i = 1; i < int(announces.size()); ++i)
	{
		// make sure the interval is within 500 ms of what it's supposed to be
		// (this accounts for network latencies)
		int const actual_interval_ms = duration_cast<lt::milliseconds>(announces[i] - last_announce).count();
		TEST_CHECK(abs(actual_interval_ms - interval * 1000) < 500);
		last_announce = announces[i];

		int const alert_interval_ms = duration_cast<lt::milliseconds>(announce_alerts[i] - last_alert).count();
		TEST_CHECK(abs(alert_interval_ms - interval * 1000) < 500);
		last_alert = announce_alerts[i];
	}
}

TORRENT_TEST(event_completed)
{
	using sim::asio::ip::address_v4;
	sim::default_config network_cfg;
	sim::simulation sim{network_cfg};

	sim::asio::io_service web_server(sim, address_v4::from_string("2.2.2.2"));
	// listen on port 8080
	sim::http_server http(web_server, 8080);

	// the request strings of all announces
	std::vector<std::pair<int, std::string>> announces;

	const int interval = 500;
	lt::time_point start = lt::clock_type::now();

	http.register_handler("/announce"
	, [&](std::string method, std::string req
		, std::map<std::string, std::string>&)
	{
		TEST_EQUAL(method, "GET");
		int const timestamp = int(chrono::duration_cast<lt::seconds>(
			lt::clock_type::now() - start).count());
		announces.push_back({timestamp, req});

		char response[500];
		int const size = std::snprintf(response, sizeof(response), "d8:intervali%de5:peers0:e", interval);
		return sim::send_response(200, "OK", size) + response;
	});

	lt::settings_pack default_settings = settings();
	lt::add_torrent_params default_add_torrent;

	int completion = -1;

	setup_swarm(2, swarm_test::download, sim, default_settings, default_add_torrent
		// add session
		, [](lt::settings_pack&) { }
		// add torrent
		, [](lt::add_torrent_params& params) {
			params.trackers.push_back("http://2.2.2.2:8080/announce");
		}
		// on alert
		, [&](lt::alert const*, lt::session&) {}
		// terminate
		, [&](int const ticks, lt::session& ses) -> bool
		{
			if (completion == -1 && is_seed(ses))
			{
				completion = int(chrono::duration_cast<lt::seconds>(
					lt::clock_type::now() - start).count());
			}

			return ticks > duration;
		});

	// the first announce should be event=started, the second should be
	// event=completed, then all but the last should have no event and the last
	// be event=stopped.
	for (int i = 0; i < int(announces.size()); ++i)
	{
		std::string const& str = announces[i].second;
		int timestamp = announces[i].first;

		const bool has_start = str.find("&event=started")
			!= std::string::npos;
		const bool has_completed = str.find("&event=completed")
			!= std::string::npos;
		const bool has_stopped = str.find("&event=stopped")
			!= std::string::npos;

		// we there can only be one event
		const bool has_event = str.find("&event=") != std::string::npos;

		std::printf("- %s\n", str.c_str());

		// there is exactly 0 or 1 events.
		TEST_EQUAL(int(has_start) + int(has_completed) + int(has_stopped)
			, int(has_event));

		switch (i)
		{
			case 0:
				TEST_CHECK(has_start);
				break;
			case 1:
			{
				// the announce should have come approximately the same time we
				// completed
				TEST_CHECK(abs(completion - timestamp) <= 1);
				TEST_CHECK(has_completed);
				break;
			}
			default:
				if (i == int(announces.size()) - 1)
				{
					TEST_CHECK(has_stopped);
				}
				else
				{
					TEST_CHECK(!has_event);
				}
				break;
		}
	}
}

TORRENT_TEST(announce_interval_440)
{
	test_interval(440);
}

TORRENT_TEST(announce_interval_1800)
{
	test_interval(1800);
}

TORRENT_TEST(announce_interval_1200)
{
	test_interval(3600);
}

struct sim_config : sim::default_config
{
	chrono::high_resolution_clock::duration hostname_lookup(
		asio::ip::address const& requestor
		, std::string hostname
		, std::vector<asio::ip::address>& result
		, boost::system::error_code& ec) override
	{
		if (hostname == "tracker.com")
		{
			result.push_back(address_v4::from_string("10.0.0.2"));
			result.push_back(address_v6::from_string("ff::dead:beef"));
			return duration_cast<chrono::high_resolution_clock::duration>(chrono::milliseconds(100));
		}

		return default_config::hostname_lookup(requestor, hostname, result, ec);
	}
};

void on_alert_notify(lt::session* ses)
{
	ses->get_io_service().post([ses] {
		std::vector<lt::alert*> alerts;
		ses->pop_alerts(&alerts);

		for (lt::alert* a : alerts)
		{
			lt::time_duration d = a->timestamp().time_since_epoch();
			std::uint32_t const millis = std::uint32_t(
				lt::duration_cast<lt::milliseconds>(d).count());
			std::printf("%4d.%03d: %s\n", millis / 1000, millis % 1000,
				a->message().c_str());
		}
	});
}

// this test makes sure that a tracker whose host name resolves to both IPv6 and
// IPv4 addresses will be announced to twice, once for each address family
TORRENT_TEST(ipv6_support)
{
	using sim::asio::ip::address_v4;
	sim_config network_cfg;
	sim::simulation sim{network_cfg};

	sim::asio::io_service web_server_v4(sim, address_v4::from_string("10.0.0.2"));
	sim::asio::io_service web_server_v6(sim, address_v6::from_string("ff::dead:beef"));

	// listen on port 8080
	sim::http_server http_v4(web_server_v4, 8080);
	sim::http_server http_v6(web_server_v6, 8080);

	int v4_announces = 0;
	int v6_announces = 0;

	http_v4.register_handler("/announce"
	, [&v4_announces](std::string method, std::string req
		, std::map<std::string, std::string>&)
	{
		++v4_announces;
		TEST_EQUAL(method, "GET");

		char response[500];
		int const size = std::snprintf(response, sizeof(response), "d8:intervali1800e5:peers0:e");
		return sim::send_response(200, "OK", size) + response;
	});

	http_v6.register_handler("/announce"
	, [&v6_announces](std::string method, std::string req
		, std::map<std::string, std::string>&)
	{
		++v6_announces;
		TEST_EQUAL(method, "GET");

		char response[500];
		int const size = std::snprintf(response, sizeof(response), "d8:intervali1800e5:peers0:e");
		return sim::send_response(200, "OK", size) + response;
	});

	{
		lt::session_proxy zombie;

		asio::io_service ios(sim, { address_v4::from_string("10.0.0.3")
			, address_v6::from_string("ffff::1337") });
		lt::settings_pack sett = settings();
		std::unique_ptr<lt::session> ses(new lt::session(sett, ios));

		ses->set_alert_notify(std::bind(&on_alert_notify, ses.get()));

		lt::add_torrent_params p;
		p.name = "test-torrent";
		p.save_path = ".";
		p.info_hash.assign("abababababababababab");

//TODO: parameterize http vs. udp here
		p.trackers.push_back("http://tracker.com:8080/announce");
		ses->async_add_torrent(p);

		// stop the torrent 5 seconds in
		sim::timer t1(sim, lt::seconds(5)
			, [&ses](boost::system::error_code const&)
		{
			std::vector<lt::torrent_handle> torrents = ses->get_torrents();
			for (auto const& t : torrents)
			{
				t.pause();
			}
		});

		// then shut down 10 seconds in
		sim::timer t2(sim, lt::seconds(10)
			, [&ses,&zombie](boost::system::error_code const&)
		{
			zombie = ses->abort();
			ses.reset();
		});

		sim.run();
	}

	// 2 because there's one announce on startup and one when shutting down
	TEST_EQUAL(v4_announces, 2);
	TEST_EQUAL(v6_announces, 2);
}

// this runs a simulation of a torrent with tracker(s), making sure the request
// received by the tracker matches the expectation.
// The Setup function is run first, giving the test an opportunity to add
// trackers to the torrent. It's expected to return the number of seconds to
// wait until test2 is called.
// The Announce function is called on http requests. Test1 is run on the session
// 5 seconds after startup. The tracker is running at 10.0.0.2 (or tracker.com)
// port 8080.
template <typename Setup, typename Announce, typename Test1, typename Test2>
void tracker_test(Setup setup, Announce a, Test1 test1, Test2 test2
	, char const* url_path = "/announce")
{
	using sim::asio::ip::address_v4;
	sim_config network_cfg;
	sim::simulation sim{network_cfg};

	sim::asio::io_service tracker_ios(sim, address_v4::from_string("10.0.0.2"));

	// listen on port 8080
	sim::http_server http(tracker_ios, 8080);

	http.register_handler(url_path, a);

	lt::session_proxy zombie;

	asio::io_service ios(sim, { address_v4::from_string("10.0.0.3")
		, address_v6::from_string("ffff::1337") });
	lt::settings_pack sett = settings();
	std::unique_ptr<lt::session> ses(new lt::session(sett, ios));

	ses->set_alert_notify(std::bind(&on_alert_notify, ses.get()));

	lt::add_torrent_params p;
	p.name = "test-torrent";
	p.save_path = ".";
	p.info_hash.assign("abababababababababab");
	int const delay = setup(p, *ses);
	ses->async_add_torrent(p);

	// run the test 5 seconds in
	sim::timer t1(sim, lt::seconds(5)
		, [&ses,&test1](boost::system::error_code const&)
	{
		std::vector<lt::torrent_handle> torrents = ses->get_torrents();
		TEST_EQUAL(torrents.size(), 1);
		torrent_handle h = torrents.front();
		test1(h);
	});

	sim::timer t2(sim, lt::seconds(5 + delay)
		, [&ses,&test2](boost::system::error_code const&)
	{
		std::vector<lt::torrent_handle> torrents = ses->get_torrents();
		TEST_EQUAL(torrents.size(), 1);
		torrent_handle h = torrents.front();
		test2(h);
	});

	// then shut down 10 seconds in
	sim::timer t3(sim, lt::seconds(10 + delay)
		, [&ses,&zombie](boost::system::error_code const&)
	{
		zombie = ses->abort();
		ses.reset();
	});

	sim.run();
}

template <typename Announce, typename Test1, typename Test2>
void tracker_test(Announce a, Test1 test1, Test2 test2, char const* url_path = "/announce")
{
	tracker_test([](lt::add_torrent_params& p, lt::session&) {
		p.trackers.push_back("http://tracker.com:8080/announce");
		return 5;
	},
	a, test1, test2, url_path);
}

template <typename Announce, typename Test>
void announce_entry_test(Announce a, Test t, char const* url_path = "/announce")
{
	tracker_test(a
		, [&t] (torrent_handle h) {
			std::vector<announce_entry> tr = h.trackers();

			TEST_EQUAL(tr.size(), 1);
			announce_entry const& ae = tr[0];
			t(ae);
		}
		, [](torrent_handle){}
		, url_path);
}

TORRENT_TEST(test_error)
{
	announce_entry_test(
		[](std::string method, std::string req
			, std::map<std::string, std::string>&)
		{
			TEST_EQUAL(method, "GET");

			char response[500];
			int const size = std::snprintf(response, sizeof(response), "d14:failure reason4:teste");
			return sim::send_response(200, "OK", size) + response;
		}
		, [](announce_entry const& ae)
		{
			TEST_EQUAL(ae.is_working(), false);
			TEST_EQUAL(ae.message, "test");
			TEST_EQUAL(ae.url, "http://tracker.com:8080/announce");
			TEST_EQUAL(ae.last_error, error_code(errors::tracker_failure));
			TEST_EQUAL(ae.fails, 1);
		});
}

TORRENT_TEST(test_warning)
{
	announce_entry_test(
		[](std::string method, std::string req
			, std::map<std::string, std::string>&)
		{
			TEST_EQUAL(method, "GET");

			char response[500];
			int const size = std::snprintf(response, sizeof(response), "d5:peers6:aaaaaa15:warning message5:test2e");
			return sim::send_response(200, "OK", size) + response;
		}
		, [](announce_entry const& ae)
		{
			TEST_EQUAL(ae.is_working(), true);
			TEST_EQUAL(ae.message, "test2");
			TEST_EQUAL(ae.url, "http://tracker.com:8080/announce");
			TEST_EQUAL(ae.last_error, error_code());
			TEST_EQUAL(ae.fails, 0);
		});
}

TORRENT_TEST(test_scrape_data_in_announce)
{
	announce_entry_test(
		[](std::string method, std::string req
			, std::map<std::string, std::string>&)
		{
			TEST_EQUAL(method, "GET");

			char response[500];
			int const size = std::snprintf(response, sizeof(response),
				"d5:peers6:aaaaaa8:completei1e10:incompletei2e10:downloadedi3e11:downloadersi4ee");
			return sim::send_response(200, "OK", size) + response;
		}
		, [](announce_entry const& ae)
		{
			TEST_EQUAL(ae.is_working(), true);
			TEST_EQUAL(ae.message, "");
			TEST_EQUAL(ae.url, "http://tracker.com:8080/announce");
			TEST_EQUAL(ae.last_error, error_code());
			TEST_EQUAL(ae.fails, 0);
			TEST_EQUAL(ae.scrape_complete, 1);
			TEST_EQUAL(ae.scrape_incomplete, 2);
			TEST_EQUAL(ae.scrape_downloaded, 3);
		});
}

TORRENT_TEST(test_scrape)
{
	tracker_test(
		[](std::string method, std::string req
			, std::map<std::string, std::string>&)
		{
			TEST_EQUAL(method, "GET");

			char response[500];
			int const size = std::snprintf(response, sizeof(response),
				"d5:filesd20:ababababababababababd8:completei1e10:downloadedi3e10:incompletei2eeee");
			return sim::send_response(200, "OK", size) + response;
		}
		, [](torrent_handle h)
		{
			h.scrape_tracker();
		}
		, [](torrent_handle h)
		{
			std::vector<announce_entry> tr = h.trackers();

			TEST_EQUAL(tr.size(), 1);
			announce_entry const& ae = tr[0];
			TEST_EQUAL(ae.scrape_incomplete, 2);
			TEST_EQUAL(ae.scrape_complete, 1);
			TEST_EQUAL(ae.scrape_downloaded, 3);
		}
		, "/scrape");
}

TORRENT_TEST(test_http_status)
{
	announce_entry_test(
		[](std::string method, std::string req
			, std::map<std::string, std::string>&)
		{
			TEST_EQUAL(method, "GET");
			return sim::send_response(410, "Not A Tracker", 0);
		}
		, [](announce_entry const& ae)
		{
			TEST_EQUAL(ae.is_working(), false);
			TEST_EQUAL(ae.message, "Not A Tracker");
			TEST_EQUAL(ae.url, "http://tracker.com:8080/announce");
			TEST_EQUAL(ae.last_error, error_code(410, http_category()));
			TEST_EQUAL(ae.fails, 1);
		});
}

TORRENT_TEST(test_interval)
{
	announce_entry_test(
		[](std::string method, std::string req
			, std::map<std::string, std::string>&)
		{
			TEST_EQUAL(method, "GET");
			char response[500];
			int const size = std::snprintf(response, sizeof(response)
				, "d10:tracker id8:testteste");
			return sim::send_response(200, "OK", size) + response;
		}
		, [](announce_entry const& ae)
		{
			TEST_EQUAL(ae.is_working(), true);
			TEST_EQUAL(ae.message, "");
			TEST_EQUAL(ae.url, "http://tracker.com:8080/announce");
			TEST_EQUAL(ae.last_error, error_code());
			TEST_EQUAL(ae.fails, 0);

			TEST_EQUAL(ae.trackerid, "testtest");
		});
}

TORRENT_TEST(test_invalid_bencoding)
{
	announce_entry_test(
		[](std::string method, std::string req
			, std::map<std::string, std::string>&)
		{
			TEST_EQUAL(method, "GET");
			char response[500];
			int const size = std::snprintf(response, sizeof(response)
				, "d10:tracer idteste");
			return sim::send_response(200, "OK", size) + response;
		}
		, [](announce_entry const& ae)
		{
			TEST_EQUAL(ae.is_working(), false);
			TEST_EQUAL(ae.message, "");
			TEST_EQUAL(ae.url, "http://tracker.com:8080/announce");
			TEST_EQUAL(ae.last_error, error_code(bdecode_errors::expected_value
				, bdecode_category()));
			TEST_EQUAL(ae.fails, 1);
		});
}

TORRENT_TEST(try_next)
{
// test that we move on to try the next tier if the first one fails

	bool got_announce = false;
	tracker_test(
		[](lt::add_torrent_params& p, lt::session&)
		{
		// TODO: 3 use tracker_tiers here to put the trackers in different tiers
			p.trackers.push_back("udp://failing-tracker.com/announce");
			p.trackers.push_back("http://failing-tracker.com/announce");

			// this is the working tracker
			p.trackers.push_back("http://tracker.com:8080/announce");
			return 60;
		},
		[&](std::string method, std::string req
			, std::map<std::string, std::string>&)
		{
			got_announce = true;
			TEST_EQUAL(method, "GET");

			char response[500];
			// respond with an empty peer list
			int const size = std::snprintf(response, sizeof(response), "d5:peers0:e");
			return sim::send_response(200, "OK", size) + response;
		}
		, [](torrent_handle h) {}
		, [](torrent_handle h)
		{
			torrent_status st = h.status();
			TEST_EQUAL(st.current_tracker, "http://tracker.com:8080/announce");

			std::vector<announce_entry> tr = h.trackers();

			TEST_EQUAL(tr.size(), 3);

			for (int i = 0; i < int(tr.size()); ++i)
			{
				std::printf("tracker \"%s\"\n", tr[i].url.c_str());
				if (tr[i].url == "http://tracker.com:8080/announce")
				{
					TEST_EQUAL(tr[i].fails, 0);
					TEST_EQUAL(tr[i].verified, true);
				}
				else if (tr[i].url == "http://failing-tracker.com/announce")
				{
					TEST_CHECK(tr[i].fails >= 1);
					TEST_EQUAL(tr[i].verified, false);
					TEST_EQUAL(tr[i].last_error
						, error_code(boost::asio::error::host_not_found));
				}
				else if (tr[i].url == "udp://failing-tracker.com/announce")
				{
					TEST_CHECK(tr[i].fails >= 1);
					TEST_EQUAL(tr[i].verified, false);
					TEST_EQUAL(tr[i].last_error
						, error_code(boost::asio::error::host_not_found));
				}
				else
				{
					TEST_ERROR(("unexpected tracker URL: " + tr[i].url).c_str());
				}
			}
		});
	TEST_EQUAL(got_announce, true);
}

std::shared_ptr<torrent_info> make_torrent(bool priv)
{
	file_storage fs;
	fs.add_file("foobar", 13241);
	create_torrent ct(fs);

	ct.add_tracker("http://tracker.com:8080/announce");

	for (piece_index_t i(0); i < piece_index_t(ct.num_pieces()); ++i)
		ct.set_hash(i, sha1_hash(nullptr));

	ct.set_priv(priv);

	entry e = ct.generate();
	std::vector<char> buf;
	bencode(std::back_inserter(buf), e);
	error_code ec;
	return std::make_shared<torrent_info>(buf.data(), int(buf.size()), ec);
}

// make sure we _do_ send our IPv6 address to trackers for private torrents
TORRENT_TEST(tracker_ipv6_argument)
{
	bool got_announce = false;
	bool got_ipv6 = false;
	tracker_test(
		[](lt::add_torrent_params& p, lt::session& ses)
		{
			settings_pack pack;
			pack.set_bool(settings_pack::anonymous_mode, false);
			ses.apply_settings(pack);
			p.ti = make_torrent(true);
			return 60;
		},
		[&](std::string method, std::string req
			, std::map<std::string, std::string>&)
		{
			got_announce = true;
			bool const stop_event = req.find("&event=stopped") != std::string::npos;
			// stop events don't need to advertise the IPv6 address
			std::string::size_type pos = req.find("&ipv6=");
			TEST_CHECK(pos != std::string::npos || stop_event);
			got_ipv6 |= pos != std::string::npos;
			return sim::send_response(200, "OK", 11) + "d5:peers0:e";
		}
		, [](torrent_handle) {}
		, [](torrent_handle) {});
	TEST_EQUAL(got_announce, true);
	TEST_EQUAL(got_ipv6, true);
}

// make sure we do _not_ send our IPv6 address to trackers for non-private
// torrents
TORRENT_TEST(tracker_ipv6_argument_non_private)
{
	bool got_announce = false;
	bool got_ipv6 = false;
	tracker_test(
		[](lt::add_torrent_params& p, lt::session& ses)
		{
			settings_pack pack;
			pack.set_bool(settings_pack::anonymous_mode, false);
			ses.apply_settings(pack);
			p.ti = make_torrent(false);
			return 60;
		},
		[&](std::string method, std::string req
			, std::map<std::string, std::string>&)
		{
			got_announce = true;
			std::string::size_type pos = req.find("&ipv6=");
			TEST_CHECK(pos == std::string::npos);
			got_ipv6 |= pos != std::string::npos;
			return sim::send_response(200, "OK", 11) + "d5:peers0:e";
		}
		, [](torrent_handle) {}
		, [](torrent_handle) {});
	TEST_EQUAL(got_announce, true);
	TEST_EQUAL(got_ipv6, false);
}

TORRENT_TEST(tracker_ipv6_argument_privacy_mode)
{
	bool got_announce = false;
	bool got_ipv6 = false;
	tracker_test(
		[](lt::add_torrent_params& p, lt::session& ses)
		{
			settings_pack pack;
			pack.set_bool(settings_pack::anonymous_mode, true);
			ses.apply_settings(pack);
			p.ti = make_torrent(true);
			return 60;
		},
		[&](std::string method, std::string req
			, std::map<std::string, std::string>&)
		{
			got_announce = true;
			std::string::size_type pos = req.find("&ipv6=");
			TEST_CHECK(pos == std::string::npos);
			got_ipv6 |= pos != std::string::npos;
			return sim::send_response(200, "OK", 11) + "d5:peers0:e";
		}
		, [](torrent_handle) {}
		, [](torrent_handle) {});
	TEST_EQUAL(got_announce, true);
	TEST_EQUAL(got_ipv6, false);
}

// TODO: test external IP
// TODO: test with different queuing settings
// TODO: test when a torrent transitions from downloading to finished and
// finished to seeding
// TODO: test that left, downloaded and uploaded are reported correctly

// TODO: test scrape
<|MERGE_RESOLUTION|>--- conflicted
+++ resolved
@@ -69,23 +69,14 @@
 	std::vector<lt::time_point> announces;
 
 	http.register_handler("/announce"
-<<<<<<< HEAD
-		, [&announces,interval,start](std::string /* method */
+		, [&announces,interval,start,&ran_to_completion](std::string /* method */
 			, std::string /* req */
-			, std::map<std::string, std::string>&)
-	{
-		std::uint32_t const seconds = std::uint32_t(chrono::duration_cast<lt::seconds>(
-			lt::clock_type::now() - start).count());
-		announces.push_back(seconds);
-=======
-		, [&announces,interval,start,&ran_to_completion](std::string method, std::string req
 		, std::map<std::string, std::string>&)
 	{
 		// don't collect events once we're done. We're not interested in the
 		// tracker stopped announce for instance
 		if (!ran_to_completion)
 			announces.push_back(lt::clock_type::now());
->>>>>>> 5d1fb97b
 
 		char response[500];
 		int const size = std::snprintf(response, sizeof(response), "d8:intervali%de5:peers0:e", interval);
@@ -109,21 +100,12 @@
 
 			if (ran_to_completion) return;
 			if (lt::alert_cast<lt::tracker_announce_alert>(a))
-<<<<<<< HEAD
 			{
-				std::uint32_t const seconds = std::uint32_t(chrono::duration_cast<lt::seconds>(
-					a->timestamp() - start).count());
-
-				announce_alerts.push_back(seconds);
+				announce_alerts.push_back(a->timestamp());
 			}
 		}
 		// terminate
-		, [](int const ticks, lt::session&) -> bool { return ticks > duration; });
-=======
-				announce_alerts.push_back(a->timestamp());
-		}
-		// terminate
-		, [&](int ticks, lt::session& ses) -> bool {
+		, [&](int const ticks, lt::session& ses) -> bool {
 			if (ticks > duration + 1)
 			{
 				ran_to_completion = true;
@@ -131,7 +113,6 @@
 			}
 			return false;
 		});
->>>>>>> 5d1fb97b
 
 	TEST_CHECK(ran_to_completion);
 	TEST_EQUAL(announce_alerts.size(), announces.size());
