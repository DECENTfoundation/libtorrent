--- conflicted
+++ resolved
@@ -301,8 +301,9 @@
 		if (m_disconnecting) return;
 
 		if (!m_sent_handshake) return;
-		// we haven't gotten far enough on the incoming handshake to be able to
-		// send the bitfield yet
+		// we're still waiting to fully handshake with this peer. At the end of
+		// the handshake we'll send the bitfield and dht port anyway. It's too
+		// early to do now
 		if (m_state < read_packet_size) return;
 
 		// connections that are still in the handshake
@@ -312,16 +313,6 @@
 		write_upload_only();
 #endif
 
-<<<<<<< HEAD
-		if (!m_sent_handshake) return;
-
-		// we're still waiting to fully handshake with this peer. At the end of
-		// the handshake we'll send the bitfield and dht port anyway. It's too
-		// early to do now
-		if (m_state < read_peer_id) return;
-
-=======
->>>>>>> 5bda955f
 		if (m_sent_bitfield) return;
 
 		boost::shared_ptr<torrent> t = associated_torrent().lock();
