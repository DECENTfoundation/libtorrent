/*

Copyright (c) 2003-2016, Arvid Norberg, Daniel Wallin
All rights reserved.

Redistribution and use in source and binary forms, with or without
modification, are permitted provided that the following conditions
are met:

    * Redistributions of source code must retain the above copyright
      notice, this list of conditions and the following disclaimer.
    * Redistributions in binary form must reproduce the above copyright
      notice, this list of conditions and the following disclaimer in
      the documentation and/or other materials provided with the distribution.
    * Neither the name of the author nor the names of its
      contributors may be used to endorse or promote products derived
      from this software without specific prior written permission.

THIS SOFTWARE IS PROVIDED BY THE COPYRIGHT HOLDERS AND CONTRIBUTORS "AS IS"
AND ANY EXPRESS OR IMPLIED WARRANTIES, INCLUDING, BUT NOT LIMITED TO, THE
IMPLIED WARRANTIES OF MERCHANTABILITY AND FITNESS FOR A PARTICULAR PURPOSE
ARE DISCLAIMED. IN NO EVENT SHALL THE COPYRIGHT OWNER OR CONTRIBUTORS BE
LIABLE FOR ANY DIRECT, INDIRECT, INCIDENTAL, SPECIAL, EXEMPLARY, OR
CONSEQUENTIAL DAMAGES (INCLUDING, BUT NOT LIMITED TO, PROCUREMENT OF
SUBSTITUTE GOODS OR SERVICES; LOSS OF USE, DATA, OR PROFITS; OR BUSINESS
INTERRUPTION) HOWEVER CAUSED AND ON ANY THEORY OF LIABILITY, WHETHER IN
CONTRACT, STRICT LIABILITY, OR TORT (INCLUDING NEGLIGENCE OR OTHERWISE)
ARISING IN ANY WAY OUT OF THE USE OF THIS SOFTWARE, EVEN IF ADVISED OF THE
POSSIBILITY OF SUCH DAMAGE.

*/

#include "libtorrent/config.hpp"
#include "libtorrent/error_code.hpp"

#include <ctime>
#include <algorithm>
#include <set>
#include <functional>
#include <cstdio>

#include "libtorrent/aux_/disable_warnings_push.hpp"

#if defined(__APPLE__)
// for getattrlist()
#include <sys/attr.h>
#include <unistd.h>
// for statfs()
#include <sys/param.h>
#include <sys/mount.h>
#endif

#if defined(__linux__)
#include <sys/statfs.h>
#endif

#if defined(__FreeBSD__)
// for statfs()
#include <sys/param.h>
#include <sys/mount.h>
#endif

#include "libtorrent/aux_/disable_warnings_pop.hpp"

#include "libtorrent/storage.hpp"
#include "libtorrent/torrent.hpp"
#include "libtorrent/session.hpp"
#include "libtorrent/file.hpp"
#include "libtorrent/invariant_check.hpp"
#include "libtorrent/file_pool.hpp"
#include "libtorrent/aux_/session_impl.hpp"
#include "libtorrent/disk_buffer_holder.hpp"
#include "libtorrent/alloca.hpp"
#include "libtorrent/stat_cache.hpp"
#include "libtorrent/hex.hpp" // to_hex
// for convert_to_wstring and convert_to_native
#include "libtorrent/aux_/escape_string.hpp"

//#define TORRENT_PARTIAL_HASH_LOG

#define DEBUG_STORAGE 0
#define DEBUG_DELETE_FILES 0

#if __cplusplus >= 201103L || defined __clang__

#if DEBUG_STORAGE
#define DLOG(...) std::fprintf(__VA_ARGS__)
#else
#define DLOG(...) do {} while (false)
#endif

#if DEBUG_DELETE_FILES
#define DFLOG(...) std::fprintf(__VA_ARGS__)
#else
#define DFLOG(...) do {} while (false)
#endif

#else

#if DEBUG_STORAGE
#define DLOG fprintf
#else
#define DLOG TORRENT_WHILE_0 fprintf
#endif

#if DEBUG_DELETE_FILES
#define DFLOG fprintf
#else
#define DFLOG TORRENT_WHILE_0 fprintf
#endif

#endif // cplusplus

namespace libtorrent
{
	int copy_bufs(span<file::iovec_t const> bufs, int bytes, span<file::iovec_t> target)
	{
		int size = 0;
		for (int i = 0;; i++)
		{
			target[i] = bufs[i];
			size += int(bufs[i].iov_len);
			if (size >= bytes)
			{
				target[i].iov_len -= size - bytes;
				return i + 1;
			}
		}
	}

	span<file::iovec_t> advance_bufs(span<file::iovec_t> bufs, int bytes)
	{
		int size = 0;
		for (;;)
		{
			size += int(bufs.front().iov_len);
			if (size >= bytes)
			{
				bufs.front().iov_base = reinterpret_cast<char*>(bufs.front().iov_base)
					+ bufs.front().iov_len - (size - bytes);
				bufs.front().iov_len = size - bytes;
				return bufs;
			}
			bufs = bufs.subspan(1);
		}
	}

	void clear_bufs(span<file::iovec_t const> bufs)
	{
		for (auto buf : bufs)
			std::memset(buf.iov_base, 0, buf.iov_len);
	}

	namespace {

#if TORRENT_USE_ASSERTS
	int count_bufs(span<file::iovec_t const> bufs, int bytes)
	{
		int size = 0;
		int count = 1;
		if (bytes == 0) return 0;
		for (auto i = bufs.begin();; ++i, ++count)
		{
			size += int(i->iov_len);
			if (size >= bytes) return count;
		}
	}
#endif

#ifdef TORRENT_DISK_STATS
	static std::atomic<int> event_id;
	static std::mutex disk_access_mutex;

	// this is opened and closed by the disk_io_thread class
	FILE* g_access_log = nullptr;

	enum access_log_flags_t
	{
		op_read = 0,
		op_write = 1,
		op_start = 0,
		op_end = 2
	};

	void write_access_log(std::uint64_t offset, std::uint32_t fileid, int flags, time_point timestamp)
	{
		if (g_access_log == nullptr) return;

		// the event format in the log is:
		// uint64_t timestamp (microseconds)
		// uint64_t file offset
		// uint32_t file-id
		// uint8_t  event (0: start read, 1: start write, 2: complete read, 4: complete write)
		char event[29];
		char* ptr = event;
		detail::write_uint64(timestamp.time_since_epoch().count(), ptr);
		detail::write_uint64(offset, ptr);
		detail::write_uint64(static_cast<std::uint64_t>(event_id++), ptr);
		detail::write_uint32(fileid, ptr);
		detail::write_uint8(std::uint8_t(flags), ptr);

		std::unique_lock<std::mutex> l(disk_access_mutex);
		int const ret = int(fwrite(event, 1, sizeof(event), g_access_log));
		l.unlock();
		if (ret != sizeof(event))
		{
			std::fprintf(stderr, "ERROR writing to disk access log: (%d) %s\n"
				, errno, strerror(errno));
		}
	}
#endif

	} // anonymous namespace

	struct write_fileop final : fileop
	{
		write_fileop(default_storage& st, int flags)
			: m_storage(st)
			, m_flags(flags)
		{}

		int file_op(file_index_t const file_index
			, std::int64_t const file_offset
			, span<file::iovec_t const> bufs, storage_error& ec)
			final
		{
			if (m_storage.files().pad_file_at(file_index))
			{
				// writing to a pad-file is a no-op
				return bufs_size(bufs);
			}

			if (file_index < m_storage.m_file_priority.end_index()
				&& m_storage.m_file_priority[file_index] == 0)
			{
				m_storage.need_partfile();

				error_code e;
				peer_request map = m_storage.files().map_file(file_index
					, file_offset, 0);
				int ret = m_storage.m_part_file->writev(bufs
					, map.piece, map.start, e);

				if (e)
				{
					ec.ec = e;
					ec.file(file_index);
					ec.operation = storage_error::partfile_write;
					return -1;
				}
				return ret;
			}

			// invalidate our stat cache for this file, since
			// we're writing to it
			m_storage.m_stat_cache.set_dirty(file_index);

			file_handle handle = m_storage.open_file(file_index
				, file::read_write, ec);
			if (ec) return -1;

			// please ignore the adjusted_offset. It's just file_offset.
			std::int64_t adjusted_offset =
#ifndef TORRENT_NO_DEPRECATE
				m_storage.files().file_base_deprecated(file_index) +
#endif
				file_offset;

#ifdef TORRENT_DISK_STATS
			write_access_log(adjusted_offset, handle->file_id(), op_start | op_write, clock_type::now());
#endif

			error_code e;
			int const ret = int(handle->writev(adjusted_offset
				, bufs, e, m_flags));

			// set this unconditionally in case the upper layer would like to treat
			// short reads as errors
			ec.operation = storage_error::write;

				// we either get an error or 0 or more bytes read
			TORRENT_ASSERT(e || ret >= 0);

#ifdef TORRENT_DISK_STATS
			write_access_log(adjusted_offset + ret , handle->file_id(), op_end | op_write, clock_type::now());
#endif
			TORRENT_ASSERT(ret <= bufs_size(bufs));

			if (e)
			{
				ec.ec = e;
				ec.file(file_index);
				return -1;
			}

			return ret;
		}
	private:
		default_storage& m_storage;
		int m_flags;
	};

	struct read_fileop final : fileop
	{
		read_fileop(default_storage& st, int const flags)
			: m_storage(st)
			, m_flags(flags)
		{}

		int file_op(file_index_t const file_index
			, std::int64_t const file_offset
			, span<file::iovec_t const> bufs, storage_error& ec)
			final
		{
			if (m_storage.files().pad_file_at(file_index))
			{
				// reading from a pad file yields zeroes
				clear_bufs(bufs);
				return bufs_size(bufs);
			}

			if (file_index < m_storage.m_file_priority.end_index()
				&& m_storage.m_file_priority[file_index] == 0)
			{
				m_storage.need_partfile();

				error_code e;
				peer_request map = m_storage.files().map_file(file_index
					, file_offset, 0);
				int ret = m_storage.m_part_file->readv(bufs
					, map.piece, map.start, e);

				if (e)
				{
					ec.ec = e;
					ec.file(file_index);
					ec.operation = storage_error::partfile_read;
					return -1;
				}
				return ret;
			}

			file_handle handle = m_storage.open_file(file_index
				, file::read_only | m_flags, ec);
			if (ec) return -1;

			// please ignore the adjusted_offset. It's just file_offset.
			std::int64_t adjusted_offset =
#ifndef TORRENT_NO_DEPRECATE
				m_storage.files().file_base_deprecated(file_index) +
#endif
				file_offset;

#ifdef TORRENT_DISK_STATS
			write_access_log(adjusted_offset, handle->file_id(), op_start | op_read, clock_type::now());
#endif

			error_code e;
			int const ret = int(handle->readv(adjusted_offset
				, bufs, e, m_flags));

			// set this unconditionally in case the upper layer would like to treat
			// short reads as errors
			ec.operation = storage_error::read;

				// we either get an error or 0 or more bytes read
			TORRENT_ASSERT(e || ret >= 0);

#ifdef TORRENT_DISK_STATS
			write_access_log(adjusted_offset + ret , handle->file_id(), op_end | op_read, clock_type::now());
#endif
			TORRENT_ASSERT(ret <= bufs_size(bufs));

			if (e)
			{
				ec.ec = e;
				ec.file(file_index);
				return -1;
			}

			return ret;
		}

	private:
		default_storage& m_storage;
		int const m_flags;
	};

	default_storage::default_storage(storage_params const& params)
		: m_files(*params.files)
		, m_pool(*params.pool)
		, m_allocate_files(params.mode == storage_mode_allocate)
	{
		if (params.mapped_files) m_mapped_files.reset(new file_storage(*params.mapped_files));
		if (params.priorities) m_file_priority = *params.priorities;

		TORRENT_ASSERT(m_files.num_files() > 0);
		m_save_path = complete(params.path);
		m_part_file_name = "." + (params.info
			? aux::to_hex(params.info->info_hash())
			: params.files->name()) + ".parts";
	}

	default_storage::~default_storage()
	{
		error_code ec;
		if (m_part_file) m_part_file->flush_metadata(ec);

		// this may be called from a different
		// thread than the disk thread
		m_pool.release(storage_index());
	}

	void default_storage::need_partfile()
	{
		if (m_part_file) return;

		m_part_file.reset(new part_file(
			m_save_path, m_part_file_name
			, m_files.num_pieces(), m_files.piece_length()));
	}

	void default_storage::set_file_priority(
		aux::vector<std::uint8_t, file_index_t> const& prio
		, storage_error& ec)
	{
		// extend our file priorities in case it's truncated
		// the default assumed priority is 1
		if (prio.size() > m_file_priority.size())
			m_file_priority.resize(prio.size(), 1);

		file_storage const& fs = files();
		for (file_index_t i(0); i < prio.end_index(); ++i)
		{
			int const old_prio = m_file_priority[i];
			int new_prio = prio[i];
			if (old_prio == 0 && new_prio != 0)
			{
				// move stuff out of the part file
				file_handle f = open_file(i, file::read_write, ec);
				if (ec) return;

				need_partfile();

				m_part_file->export_file(*f, fs.file_offset(i), fs.file_size(i), ec.ec);
				if (ec)
				{
					ec.file(i);
					ec.operation = storage_error::partfile_write;
					return;
				}
			}
			else if (old_prio != 0 && new_prio == 0)
			{
				// move stuff into the part file
				// this is not implemented yet.
				// pretend that we didn't set the priority to 0.

				std::string fp = fs.file_path(i, m_save_path);
				if (exists(fp))
					new_prio = 1;
/*
				file_handle f = open_file(i, file::read_only, ec);
				if (ec.ec != boost::system::errc::no_such_file_or_directory)
				{
					if (ec) return;

					need_partfile();

					m_part_file->import_file(*f, fs.file_offset(i), fs.file_size(i), ec.ec);
					if (ec)
					{
						ec.file(i);
						ec.operation = storage_error::partfile_read;
						return;
					}
					// remove the file
					std::string p = fs.file_path(i, m_save_path);
					delete_one_file(p, ec.ec);
					if (ec)
					{
						ec.file(i);
						ec.operation = storage_error::remove;
					}
				}
*/
			}
			ec.ec.clear();
			m_file_priority[i] = std::uint8_t(new_prio);
		}
		if (m_part_file) m_part_file->flush_metadata(ec.ec);
		if (ec)
		{
			ec.file(file_index_t(-1));
			ec.operation = storage_error::partfile_write;
		}
	}

	void default_storage::initialize(storage_error& ec)
	{
		m_stat_cache.reserve(files().num_files());

#ifdef TORRENT_WINDOWS
		// don't do full file allocations on network drives
#if TORRENT_USE_WSTRING
		std::wstring file_name = convert_to_wstring(m_save_path);
		int const drive_type = GetDriveTypeW(file_name.c_str());
#else
		int const drive_type = GetDriveTypeA(m_save_path.c_str());
#endif

		if (drive_type == DRIVE_REMOTE)
			m_allocate_files = false;
#endif

		m_file_created.resize(files().num_files(), false);

		// first, create all missing directories
		std::string last_path;
		file_storage const& fs = files();
		for (file_index_t file_index(0); file_index < fs.end_file(); ++file_index)
		{
			// ignore files that have priority 0
			if (m_file_priority.end_index() > file_index
				&& m_file_priority[file_index] == 0)
			{
				continue;
			}

			// ignore pad files
			if (files().pad_file_at(file_index)) continue;

			error_code err;
			std::int64_t size = m_stat_cache.get_filesize(file_index, files()
				, m_save_path, err);

			if (err && err != boost::system::errc::no_such_file_or_directory)
			{
				ec.file(file_index);
				ec.operation = storage_error::stat;
				ec.ec = err;
				break;
			}

			// if the file already exists, but is larger than what
			// it's supposed to be, truncate it
			// if the file is empty, just create it either way.
			if ((!err && size > files().file_size(file_index))
				|| files().file_size(file_index) == 0)
			{
				std::string file_path = files().file_path(file_index, m_save_path);
				std::string dir = parent_path(file_path);

				if (dir != last_path)
				{
					last_path = dir;

					create_directories(last_path, ec.ec);
					if (ec.ec)
					{
						ec.file(file_index);
						ec.operation = storage_error::mkdir;
						break;
					}
				}
				ec.ec.clear();
				file_handle f = open_file(file_index, file::read_write
					| file::random_access, ec);
				if (ec)
				{
					ec.file(file_index);
					ec.operation = storage_error::fallocate;
					return;
				}

				size = files().file_size(file_index);
				f->set_size(size, ec.ec);
				if (ec)
				{
					ec.file(file_index);
					ec.operation = storage_error::fallocate;
					break;
				}
			}
			ec.ec.clear();
		}

		// close files that were opened in write mode
		m_pool.release(storage_index());

#if defined TORRENT_DEBUG_FILE_LEAKS
		print_open_files("release files", m_files.name().c_str());
#endif
	}

	bool default_storage::has_any_file(storage_error& ec)
	{
		m_stat_cache.reserve(files().num_files());

		file_storage const& fs = files();
		for (file_index_t i(0); i < fs.end_file(); ++i)
		{
			std::int64_t const sz = m_stat_cache.get_filesize(
				i, files(), m_save_path, ec.ec);

			if (sz < 0)
			{
				if (ec && ec.ec != boost::system::errc::no_such_file_or_directory)
				{
					ec.file(i);
					ec.operation = storage_error::stat;
					m_stat_cache.clear();
					return false;
				}
				// some files not existing is expected and not an error
				ec.ec.clear();
			}

			if (sz > 0) return true;
		}
		file_status s;
		stat_file(combine_path(m_save_path, m_part_file_name), &s, ec.ec);
		if (!ec) return true;

		// the part file not existing is expected
		if (ec && ec.ec == boost::system::errc::no_such_file_or_directory)
			ec.ec.clear();

		if (ec)
		{
			ec.file(file_index_t(-1));
			ec.operation = storage_error::stat;
			return false;
		}
		return false;
	}

	void default_storage::rename_file(file_index_t const index, std::string const& new_filename
		, storage_error& ec)
	{
		if (index < file_index_t(0) || index >= files().end_file()) return;
		std::string old_name = files().file_path(index, m_save_path);
		m_pool.release(storage_index(), index);

		// if the old file doesn't exist, just succeed and change the filename
		// that will be created. This shortcut is important because the
		// destination directory may not exist yet, which would cause a failure
		// even though we're not moving a file (yet). It's better for it to
		// fail later when we try to write to the file the first time, because
		// the user then will have had a chance to make the destination directory
		// valid.
		if (exists(old_name, ec.ec))
		{
#if defined TORRENT_DEBUG_FILE_LEAKS
			print_open_files("release files", m_files.name().c_str());
#endif

			std::string new_path;
			if (is_complete(new_filename)) new_path = new_filename;
			else new_path = combine_path(m_save_path, new_filename);
			std::string new_dir = parent_path(new_path);

			// create any missing directories that the new filename
			// lands in
			create_directories(new_dir, ec.ec);
			if (ec.ec)
			{
				ec.file(index);
				ec.operation = storage_error::rename;
				return;
			}

			rename(old_name, new_path, ec.ec);

			// if old_name doesn't exist, that's not an error
			// here. Once we start writing to the file, it will
			// be written to the new filename
			if (ec.ec == boost::system::errc::no_such_file_or_directory)
				ec.ec.clear();

			if (ec)
			{
				ec.file(index);
				ec.operation = storage_error::rename;
				return;
			}
		}
		else if (ec.ec)
		{
			// if exists fails, report that error
			ec.file(index);
			ec.operation = storage_error::rename;
			return;
		}

		// if old path doesn't exist, just rename the file
		// in our file_storage, so that when it is created
		// it will get the new name
		if (!m_mapped_files)
		{ m_mapped_files.reset(new file_storage(m_files)); }
		m_mapped_files->rename_file(index, new_filename);
	}

	void default_storage::release_files(storage_error&)
	{
		if (m_part_file)
		{
			error_code ignore;
			m_part_file->flush_metadata(ignore);
			m_part_file.reset();
		}

		// make sure we don't have the files open
		m_pool.release(storage_index());

#if defined TORRENT_DEBUG_FILE_LEAKS
		print_open_files("release files", m_files.name().c_str());
#endif
	}

	void default_storage::delete_one_file(std::string const& p, error_code& ec)
	{
		remove(p, ec);

		DFLOG(stderr, "[%p] delete_one_file: %s [%s]\n", static_cast<void*>(this)
			, p.c_str(), ec.message().c_str());

		if (ec == boost::system::errc::no_such_file_or_directory)
			ec.clear();
	}

	void default_storage::delete_files(int const options, storage_error& ec)
	{
		DFLOG(stderr, "[%p] delete_files [%x]\n", static_cast<void*>(this)
			, options);

#if TORRENT_USE_ASSERTS
		// this is a fence job, we expect no other
		// threads to hold any references to any files
		// in this file storage. Assert that that's the
		// case
		if (!m_pool.assert_idle_files(storage_index()))
		{
#if defined TORRENT_DEBUG_FILE_LEAKS
			print_open_files("delete-files idle assert failed", m_files.name().c_str());
#endif
			TORRENT_ASSERT_FAIL();
		}
#endif

		// make sure we don't have the files open
		m_pool.release(storage_index());

		// if there's a part file open, make sure to destruct it to have it
		// release the underlying part file. Otherwise we may not be able to
		// delete it
		if (m_part_file) m_part_file.reset();

#if defined TORRENT_DEBUG_FILE_LEAKS
		print_open_files("release files", m_files.name().c_str());
#endif

		if (options == session::delete_files)
		{
#if TORRENT_USE_ASSERTS
			m_pool.mark_deleted(m_files);
#endif
			// delete the files from disk
			std::set<std::string> directories;
			using iter_t = std::set<std::string>::iterator;
			file_storage const& fs = files();
			for (file_index_t i(0); i < fs.end_file(); ++i)
			{
				std::string const fp = files().file_path(i);
				bool const complete = files().file_absolute_path(i);
				std::string const p = complete ? fp : combine_path(m_save_path, fp);
				if (!complete)
				{
					std::string bp = parent_path(fp);
					std::pair<iter_t, bool> ret;
					ret.second = true;
					while (ret.second && !bp.empty())
					{
						ret = directories.insert(combine_path(m_save_path, bp));
						bp = parent_path(bp);
					}
				}
				delete_one_file(p, ec.ec);
				if (ec) { ec.file(i); ec.operation = storage_error::remove; }
			}

			// remove the directories. Reverse order to delete
			// subdirectories first

			for (auto i = directories.rbegin()
				, end(directories.rend()); i != end; ++i)
			{
				error_code error;
				delete_one_file(*i, error);
				if (error && !ec)
				{
					ec.file(file_index_t(-1));
					ec.ec = error;
					ec.operation = storage_error::remove;
				}
			}
		}

		if (options == session::delete_files
			|| options == session::delete_partfile)
		{
			error_code error;
			remove(combine_path(m_save_path, m_part_file_name), error);
			DFLOG(stderr, "[%p] delete partfile %s/%s [%s]\n", static_cast<void*>(this)
				, m_save_path.c_str(), m_part_file_name.c_str(), error.message().c_str());
			if (error && error != boost::system::errc::no_such_file_or_directory)
			{
				ec.file(file_index_t(-1));
				ec.ec = error;
				ec.operation = storage_error::remove;
			}
		}

		DFLOG(stderr, "[%p] delete_files result: %s\n", static_cast<void*>(this)
			, ec.ec.message().c_str());

#if defined TORRENT_DEBUG_FILE_LEAKS
		print_open_files("delete-files done", m_files.name().c_str());
#endif
	}

	bool default_storage::verify_resume_data(add_torrent_params const& rd
		, aux::vector<std::string, file_index_t> const& links
		, storage_error& ec)
	{
		file_storage const& fs = files();
#ifdef TORRENT_DISABLE_MUTABLE_TORRENTS
		TORRENT_UNUSED(links);
#else
		if (!links.empty())
		{
			TORRENT_ASSERT(int(links.size()) == fs.num_files());
			// if this is a mutable torrent, and we need to pick up some files
			// from other torrents, do that now. Note that there is an inherent
			// race condition here. We checked if the files existed on a different
			// thread a while ago. These files may no longer exist or may have been
			// moved. If so, we just fail. The user is responsible to not touch
			// other torrents until a new mutable torrent has been completely
			// added.
			for (file_index_t idx(0); idx < fs.end_file(); ++idx)
			{
				std::string const& s = links[idx];
				if (s.empty()) continue;

				error_code err;
				std::string file_path = fs.file_path(idx, m_save_path);
				hard_link(s, file_path, err);

				// if the file already exists, that's not an error
				// TODO: 2 is this risky? The upper layer will assume we have the
				// whole file. Perhaps we should verify that at least the size
				// of the file is correct
				if (!err || err == boost::system::errc::file_exists)
					continue;

				ec.ec = err;
				ec.file(idx);
				ec.operation = storage_error::hard_link;
				return false;
			}
		}
#endif // TORRENT_DISABLE_MUTABLE_TORRENTS

		bool const seed = rd.have_pieces.all_set();

		// parse have bitmask. Verify that the files we expect to have
		// actually do exist
		for (piece_index_t i(0); i < piece_index_t(rd.have_pieces.size()); ++i)
		{
			if (rd.have_pieces.get_bit(i) == false) continue;

			std::vector<file_slice> f = fs.map_block(i, 0, 1);
			TORRENT_ASSERT(!f.empty());

			file_index_t const file_index = f[0].file_index;

			// files with priority zero may not have been saved to disk at their
			// expected location, but is likely to be in a partfile. Just exempt it
			// from checking
			if (file_index < m_file_priority.end_index()
				&& m_file_priority[file_index] == 0)
				continue;

			error_code error;
			std::int64_t const size = m_stat_cache.get_filesize(f[0].file_index
				, fs, m_save_path, error);

			if (size < 0)
			{
				if (error != boost::system::errc::no_such_file_or_directory)
				{
					ec.ec = error;
					ec.file(file_index);
					ec.operation = storage_error::stat;
					return false;
				}
				else
				{
					ec.ec = errors::mismatching_file_size;
					ec.file(file_index);
					ec.operation = storage_error::stat;
					return false;
				}
			}

			if (seed && size != fs.file_size(file_index))
			{
				// the resume data indicates we're a seed, but this file has
				// the wrong size. Reject the resume data
				ec.ec = errors::mismatching_file_size;
				ec.file(file_index);
				ec.operation = storage_error::check_resume;
				return false;
			}

			// OK, this file existed, good. Now, skip all remaining pieces in
			// this file. We're just sanity-checking whether the files exist
			// or not.
			peer_request const pr = fs.map_file(file_index
				, fs.file_size(file_index) + 1, 0);
			i = std::max(next(i), pr.piece);
		}
		return true;
	}

	status_t default_storage::move_storage(std::string const& sp, int const flags
		, storage_error& ec)
	{
		status_t ret = status_t::no_error;
		std::string const save_path = complete(sp);

		// check to see if any of the files exist
		file_storage const& f = files();

		if (flags == fail_if_exist)
		{
			file_status s;
			error_code err;
			stat_file(save_path, &s, err);
			if (err != boost::system::errc::no_such_file_or_directory)
			{
				// the directory exists, check all the files
				for (file_index_t i(0); i < f.end_file(); ++i)
				{
					// files moved out to absolute paths are ignored
					if (f.file_absolute_path(i)) continue;

					stat_file(f.file_path(i, save_path), &s, err);
					if (err != boost::system::errc::no_such_file_or_directory)
					{
						ec.ec = err;
						ec.file(i);
						ec.operation = storage_error::stat;
						return status_t::file_exist;
					}
				}
			}
		}

		{
			file_status s;
			error_code err;
			stat_file(save_path, &s, err);
			if (err == boost::system::errc::no_such_file_or_directory)
			{
				err.clear();
				create_directories(save_path, err);
				if (err)
				{
					ec.ec = err;
					ec.file(file_index_t(-1));
					ec.operation = storage_error::mkdir;
					return status_t::fatal_disk_error;
				}
			}
			else if (err)
			{
				ec.ec = err;
				ec.file(file_index_t(-1));
				ec.operation = storage_error::stat;
				return status_t::fatal_disk_error;
			}
		}

		m_pool.release(storage_index());

#if defined TORRENT_DEBUG_FILE_LEAKS
		print_open_files("release files", m_files.name().c_str());
#endif

<<<<<<< HEAD
		file_index_t i;
=======
		// indices of all files we ended up copying. These need to be deleted
		// later
		std::vector<bool> copied_files(f.num_files(), false);

		int i;
>>>>>>> 5d1fb97b
		error_code e;
		for (i = file_index_t(0); i < f.end_file(); ++i)
		{
			// files moved out to absolute paths are not moved
			if (f.file_absolute_path(i)) continue;

			std::string const old_path = combine_path(m_save_path, f.file_path(i));
			std::string const new_path = combine_path(save_path, f.file_path(i));

			if (flags == dont_replace && exists(new_path))
			{
				if (ret == status_t::no_error) ret = status_t::need_full_check;
				continue;
			}

			// TODO: ideally, if we end up copying files because of a move across
			// volumes, the source should not be deleted until they've all been
			// copied. That would let us rollback with higher confidence.
			move_file(old_path, new_path, e);

			// if the source file doesn't exist. That's not a problem
			// we just ignore that file
			if (e == boost::system::errc::no_such_file_or_directory)
				e.clear();
			else if (e
				&& e != boost::system::errc::invalid_argument
				&& e != boost::system::errc::permission_denied)
			{
				// moving the file failed
				// on OSX, the error when trying to rename a file across different
				// volumes is EXDEV, which will make it fall back to copying.
				e.clear();
				copy_file(old_path, new_path, e);
				if (!e) copied_files[i] = true;
			}

			if (e)
			{
				ec.ec = e;
				ec.file(i);
				ec.operation = storage_error::rename;
				break;
			}
		}

		if (!e && m_part_file)
		{
			m_part_file->move_partfile(save_path, e);
			if (e)
			{
				ec.ec = e;
				ec.file(file_index_t(-1));
				ec.operation = storage_error::partfile_move;
			}
		}

		if (e)
		{
			// rollback
			while (--i >= file_index_t(0))
			{
				// files moved out to absolute paths are not moved
				if (f.file_absolute_path(i)) continue;

				// if we ended up copying the file, don't do anything during
				// roll-back
				if (copied_files[i]) continue;

				std::string const old_path = combine_path(m_save_path, f.file_path(i));
				std::string const new_path = combine_path(save_path, f.file_path(i));

				// ignore errors when rolling back
				error_code ignore;
				move_file(new_path, old_path, ignore);
			}

			return status_t::fatal_disk_error;
		}

		std::string const old_save_path = m_save_path;
		m_save_path = save_path;

		std::set<std::string> subdirs;
		for (i = file_index_t(0); i < f.end_file(); ++i)
		{
			// files moved out to absolute paths are not moved
			if (f.file_absolute_path(i)) continue;

			if (has_parent_path(f.file_path(i)))
				subdirs.insert(parent_path(f.file_path(i)));

			// if we ended up renaming the file instead of moving it, there's no
			// need to delete the source.
			if (copied_files[i] == false) continue;

			std::string const old_path = combine_path(old_save_path, f.file_path(i));

			// we may still have some files in old old_save_path
			// eg. if (flags == dont_replace && exists(new_path))
			// ignore errors when removing
			error_code ignore;
			remove(old_path, ignore);
		}

<<<<<<< HEAD
		for (std::string const& s : subdirs)
=======
		for (std::set<std::string>::iterator it(subdirs.begin())
			, end(subdirs.end()); it != end; ++it)
>>>>>>> 5d1fb97b
		{
			error_code err;
			std::string subdir = combine_path(old_save_path, s);

			while (subdir != old_save_path && !err)
			{
				remove(subdir, err);
				subdir = parent_path(subdir);
			}
		}

		return ret;
	}

	int default_storage::readv(span<file::iovec_t const> bufs
		, piece_index_t const piece, int offset, int flags, storage_error& ec)
	{
		read_fileop op(*this, flags);

#ifdef TORRENT_SIMULATE_SLOW_READ
		std::this_thread::sleep_for(seconds(1));
#endif
		return readwritev(files(), bufs, piece, offset, op, ec);
	}

	int default_storage::writev(span<file::iovec_t const> bufs
		, piece_index_t const piece, int offset, int flags, storage_error& ec)
	{
		write_fileop op(*this, flags);
		return readwritev(files(), bufs, piece, offset, op, ec);
	}

	// much of what needs to be done when reading and writing is buffer
	// management and piece to file mapping. Most of that is the same for reading
	// and writing. This function is a template, and the fileop decides what to
	// do with the file and the buffers.
	int readwritev(file_storage const& files, span<file::iovec_t const> const bufs
		, piece_index_t const piece, const int offset, fileop& op
		, storage_error& ec)
	{
		TORRENT_ASSERT(piece >= piece_index_t(0));
		TORRENT_ASSERT(piece < files.end_piece());
		TORRENT_ASSERT(offset >= 0);
		TORRENT_ASSERT(bufs.size() > 0);

		const int size = bufs_size(bufs);
		TORRENT_ASSERT(size > 0);

		// find the file iterator and file offset
		std::int64_t const torrent_offset = static_cast<int>(piece) * std::int64_t(files.piece_length()) + offset;
		file_index_t file_index = files.file_index_at_offset(torrent_offset);
		TORRENT_ASSERT(torrent_offset >= files.file_offset(file_index));
		TORRENT_ASSERT(torrent_offset < files.file_offset(file_index) + files.file_size(file_index));
		std::int64_t file_offset = torrent_offset - files.file_offset(file_index);

		// the number of bytes left before this read or write operation is
		// completely satisfied.
		int bytes_left = size;

		TORRENT_ASSERT(bytes_left >= 0);

		// copy the iovec array so we can use it to keep track of our current
		// location by updating the head base pointer and size. (see
		// advance_bufs())
		TORRENT_ALLOCA(current_buf, file::iovec_t, bufs.size());
		copy_bufs(bufs, size, current_buf);
		TORRENT_ASSERT(count_bufs(current_buf, size) == int(bufs.size()));

		TORRENT_ALLOCA(tmp_buf, file::iovec_t, bufs.size());

		// the number of bytes left to read in the current file (specified by
		// file_index). This is the minimum of (file_size - file_offset) and
		// bytes_left.
		int file_bytes_left;

		while (bytes_left > 0)
		{
			file_bytes_left = bytes_left;
			if (file_offset + file_bytes_left > files.file_size(file_index))
				file_bytes_left = (std::max)(static_cast<int>(files.file_size(file_index) - file_offset), 0);

			// there are no bytes left in this file, move to the next one
			// this loop skips over empty files
			while (file_bytes_left == 0)
			{
				++file_index;
				file_offset = 0;
				TORRENT_ASSERT(file_index < files.end_file());

				// this should not happen. bytes_left should be clamped by the total
				// size of the torrent, so we should never run off the end of it
				if (file_index >= files.end_file()) return size;

				file_bytes_left = bytes_left;
				if (file_offset + file_bytes_left > files.file_size(file_index))
					file_bytes_left = (std::max)(static_cast<int>(files.file_size(file_index) - file_offset), 0);
			}

			// make a copy of the iovec array that _just_ covers the next
			// file_bytes_left bytes, i.e. just this one operation
			int tmp_bufs_used = copy_bufs(current_buf, file_bytes_left, tmp_buf);

			int bytes_transferred = op.file_op(file_index, file_offset
				, tmp_buf.first(tmp_bufs_used), ec);
			if (ec) return -1;

			// advance our position in the iovec array and the file offset.
			current_buf = advance_bufs(current_buf, bytes_transferred);
			bytes_left -= bytes_transferred;
			file_offset += bytes_transferred;

			TORRENT_ASSERT(count_bufs(current_buf, bytes_left) <= int(bufs.size()));

			// if the file operation returned 0, we've hit end-of-file. We're done
			if (bytes_transferred == 0)
			{
				if (file_bytes_left > 0 )
				{
					// fill in this information in case the caller wants to treat
					// a short-read as an error
					ec.file(file_index);
				}
				return size - bytes_left;
			}
		}
		return size;
	}

	file_handle default_storage::open_file(file_index_t const file, int mode
		, storage_error& ec) const
	{
		file_handle h = open_file_impl(file, mode, ec.ec);
		if (((mode & file::rw_mask) != file::read_only)
			&& ec.ec == boost::system::errc::no_such_file_or_directory)
		{
			// this means the directory the file is in doesn't exist.
			// so create it
			ec.ec.clear();
			std::string path = files().file_path(file, m_save_path);
			create_directories(parent_path(path), ec.ec);

			if (ec.ec)
			{
				ec.file(file);
				ec.operation = storage_error::mkdir;
				return file_handle();
			}

			// if the directory creation failed, don't try to open the file again
			// but actually just fail
			h = open_file_impl(file, mode, ec.ec);
		}
		if (ec.ec)
		{
			ec.file(file);
			ec.operation = storage_error::open;
			return file_handle();
		}
		TORRENT_ASSERT(h);

		if (m_allocate_files && (mode & file::rw_mask) != file::read_only)
		{
			if (m_file_created.size() != files().num_files())
				m_file_created.resize(files().num_files(), false);

			TORRENT_ASSERT(int(m_file_created.size()) == files().num_files());
			TORRENT_ASSERT(file < m_file_created.end_index());
			// if this is the first time we open this file for writing,
			// and we have m_allocate_files enabled, set the final size of
			// the file right away, to allocate it on the filesystem.
			if (m_file_created[file] == false)
			{
				error_code e;
				std::int64_t const size = files().file_size(file);
				h->set_size(size, e);
				m_file_created.set_bit(file);
				if (e)
				{
					ec.ec = e;
					ec.file(file);
					ec.operation = storage_error::fallocate;
					return h;
				}
				m_stat_cache.set_dirty(file);
			}
		}
		return h;
	}

	file_handle default_storage::open_file_impl(file_index_t file, int mode
		, error_code& ec) const
	{
		bool lock_files = m_settings ? settings().get_bool(settings_pack::lock_files) : false;
		if (lock_files) mode |= file::lock_file;

		if (!m_allocate_files) mode |= file::sparse;

		// files with priority 0 should always be sparse
		if (m_file_priority.end_index() > file && m_file_priority[file] == 0)
			mode |= file::sparse;

		if (m_settings && settings().get_bool(settings_pack::no_atime_storage)) mode |= file::no_atime;

		// if we have a cache already, don't store the data twice by leaving it in the OS cache as well
		if (m_settings
			&& settings().get_int(settings_pack::disk_io_write_mode)
			== settings_pack::disable_os_cache)
		{
			mode |= file::no_cache;
		}

		file_handle ret = m_pool.open_file(storage_index(), m_save_path, file
			, files(), mode, ec);
		if (ec && (mode & file::lock_file))
		{
			// we failed to open the file and we're trying to lock it. It's
			// possible we're failing because we have another handle to this
			// file in use (but waiting to be closed). Just retry to open it
			// without locking.
			mode &= ~file::lock_file;
			ret = m_pool.open_file(storage_index(), m_save_path, file, files()
				, mode, ec);
		}
		return ret;
	}

	bool default_storage::tick()
	{
		error_code ec;
		if (m_part_file) m_part_file->flush_metadata(ec);

		return false;
	}

#ifdef TORRENT_DISK_STATS
	bool default_storage::disk_write_access_log() {
		return g_access_log != nullptr;
	}

	void default_storage::disk_write_access_log(bool enable) {
		if (enable)
		{
			if (g_access_log == nullptr)
			{
				g_access_log = fopen("file_access.log", "a+");
			}
		}
		else
		{
			if (g_access_log != nullptr)
			{
				FILE* f = g_access_log;
				g_access_log = nullptr;
				fclose(f);
			}
		}
	}
#endif

	storage_interface* default_storage_constructor(storage_params const& params)
	{
		return new default_storage(params);
	}

	// -- disabled_storage --------------------------------------------------

	namespace
	{
		// this storage implementation does not write anything to disk
		// and it pretends to read, and just leaves garbage in the buffers
		// this is useful when simulating many clients on the same machine
		// or when running stress tests and want to take the cost of the
		// disk I/O out of the picture. This cannot be used for any kind
		// of normal bittorrent operation, since it will just send garbage
		// to peers and throw away all the data it downloads. It would end
		// up being banned immediately
		class disabled_storage final : public storage_interface
		{
		public:
			bool has_any_file(storage_error&) override { return false; }
			void set_file_priority(aux::vector<std::uint8_t, file_index_t> const&
				, storage_error&) override {}
			void rename_file(file_index_t, std::string const&, storage_error&) override {}
			void release_files(storage_error&) override {}
			void delete_files(int, storage_error&) override {}
			void initialize(storage_error&) override {}
			status_t move_storage(std::string const&, int, storage_error&) override { return status_t::no_error; }

			int readv(span<file::iovec_t const> bufs
				, piece_index_t, int, int, storage_error&) override
			{
				return bufs_size(bufs);
			}
			int writev(span<file::iovec_t const> bufs
				, piece_index_t, int, int, storage_error&) override
			{
				return bufs_size(bufs);
			}

			bool verify_resume_data(add_torrent_params const&
				, aux::vector<std::string, file_index_t> const&
				, storage_error&) override { return false; }
		};
	}

	storage_interface* disabled_storage_constructor(storage_params const& params)
	{
		TORRENT_UNUSED(params);
		return new disabled_storage;
	}

	// -- zero_storage ------------------------------------------------------

	namespace
	{
		// this storage implementation always reads zeroes, and always discards
		// anything written to it
		struct zero_storage final : storage_interface
		{
			void initialize(storage_error&) override {}

			int readv(span<file::iovec_t const> bufs
				, piece_index_t, int, int, storage_error&) override
			{
				int ret = 0;
				for (int i = 0; i < int(bufs.size()); ++i)
				{
					memset(bufs[i].iov_base, 0, bufs[i].iov_len);
					ret += int(bufs[i].iov_len);
				}
				return 0;
			}
			int writev(span<file::iovec_t const> bufs
				, piece_index_t, int, int, storage_error&) override
			{
				int ret = 0;
				for (int i = 0; i < int(bufs.size()); ++i)
					ret += int(bufs[i].iov_len);
				return 0;
			}

			bool has_any_file(storage_error&) override { return false; }
			void set_file_priority(aux::vector<std::uint8_t, file_index_t> const& /* prio */
				, storage_error&) override {}
			status_t move_storage(std::string const& /* save_path */
				, int /* flags */, storage_error&) override { return status_t::no_error; }
			bool verify_resume_data(add_torrent_params const& /* rd */
				, aux::vector<std::string, file_index_t> const& /* links */
				, storage_error&) override
			{ return false; }
			void release_files(storage_error&) override {}
			void rename_file(file_index_t
				, std::string const& /* new_filename */, storage_error&) override {}
			void delete_files(int, storage_error&) override {}
		};
	}

	storage_interface* zero_storage_constructor(storage_params const&)
	{
		return new zero_storage;
	}

	void storage_piece_set::add_piece(cached_piece_entry* p)
	{
		TORRENT_ASSERT(p->in_storage == false);
		TORRENT_ASSERT(p->storage.get() == this);
		TORRENT_ASSERT(m_cached_pieces.count(p) == 0);
		m_cached_pieces.insert(p);
#if TORRENT_USE_ASSERTS
		p->in_storage = true;
#endif
	}

	bool storage_piece_set::has_piece(cached_piece_entry const* p) const
	{
		return m_cached_pieces.count(const_cast<cached_piece_entry*>(p)) > 0;
	}

	void storage_piece_set::remove_piece(cached_piece_entry* p)
	{
		TORRENT_ASSERT(p->in_storage == true);
		TORRENT_ASSERT(m_cached_pieces.count(p) == 1);
		m_cached_pieces.erase(p);
#if TORRENT_USE_ASSERTS
		p->in_storage = false;
#endif
	}

	// ====== disk_job_fence implementation ========

	disk_job_fence::disk_job_fence() {}

	int disk_job_fence::job_complete(disk_io_job* j, tailqueue<disk_io_job>& jobs)
	{
		std::lock_guard<std::mutex> l(m_mutex);

		TORRENT_ASSERT(j->flags & disk_io_job::in_progress);
		j->flags &= ~disk_io_job::in_progress;

		TORRENT_ASSERT(m_outstanding_jobs > 0);
		--m_outstanding_jobs;
		if (j->flags & disk_io_job::fence)
		{
			// a fence job just completed. Make sure the fence logic
			// works by asserting m_outstanding_jobs is in fact 0 now
			TORRENT_ASSERT(m_outstanding_jobs == 0);

			// the fence can now be lowered
			--m_has_fence;

			// now we need to post all jobs that have been queued up
			// while this fence was up. However, if there's another fence
			// in the queue, stop there and raise the fence again
			int ret = 0;
			while (m_blocked_jobs.size())
			{
				disk_io_job *bj = static_cast<disk_io_job*>(m_blocked_jobs.pop_front());
				if (bj->flags & disk_io_job::fence)
				{
					// we encountered another fence. We cannot post anymore
					// jobs from the blocked jobs queue. We have to go back
					// into a raised fence mode and wait for all current jobs
					// to complete. The exception is that if there are no jobs
					// executing currently, we should add the fence job.
					if (m_outstanding_jobs == 0 && jobs.empty())
					{
						TORRENT_ASSERT((bj->flags & disk_io_job::in_progress) == 0);
						bj->flags |= disk_io_job::in_progress;
						++m_outstanding_jobs;
						++ret;
#if TORRENT_USE_ASSERTS
						TORRENT_ASSERT(bj->blocked);
						bj->blocked = false;
#endif
						jobs.push_back(bj);
					}
					else
					{
						// put the fence job back in the blocked queue
						m_blocked_jobs.push_front(bj);
					}
					return ret;
				}
				TORRENT_ASSERT((bj->flags & disk_io_job::in_progress) == 0);
				bj->flags |= disk_io_job::in_progress;

				++m_outstanding_jobs;
				++ret;
#if TORRENT_USE_ASSERTS
				TORRENT_ASSERT(bj->blocked);
				bj->blocked = false;
#endif
				jobs.push_back(bj);
			}
			return ret;
		}

		// there are still outstanding jobs, even if we have a
		// fence, it's not time to lower it yet
		// also, if we don't have a fence, we're done
		if (m_outstanding_jobs > 0 || m_has_fence == 0) return 0;

		// there's a fence raised, and no outstanding operations.
		// it means we can execute the fence job right now.
		TORRENT_ASSERT(m_blocked_jobs.size() > 0);

		// this is the fence job
		disk_io_job *bj = static_cast<disk_io_job*>(m_blocked_jobs.pop_front());
		TORRENT_ASSERT(bj->flags & disk_io_job::fence);

		TORRENT_ASSERT((bj->flags & disk_io_job::in_progress) == 0);
		bj->flags |= disk_io_job::in_progress;

		++m_outstanding_jobs;
#if TORRENT_USE_ASSERTS
		TORRENT_ASSERT(bj->blocked);
		bj->blocked = false;
#endif
		// prioritize fence jobs since they're blocking other jobs
		jobs.push_front(bj);
		return 1;
	}

	bool disk_job_fence::is_blocked(disk_io_job* j)
	{
		std::lock_guard<std::mutex> l(m_mutex);
		DLOG(stderr, "[%p] is_blocked: fence: %d num_outstanding: %d\n"
			, static_cast<void*>(this), m_has_fence, int(m_outstanding_jobs));

		// if this is the job that raised the fence, don't block it
		// ignore fence can only ignore one fence. If there are several,
		// this job still needs to get queued up
		if (m_has_fence == 0)
		{
			TORRENT_ASSERT((j->flags & disk_io_job::in_progress) == 0);
			j->flags |= disk_io_job::in_progress;
			++m_outstanding_jobs;
			return false;
		}

		m_blocked_jobs.push_back(j);

#if TORRENT_USE_ASSERTS
		TORRENT_ASSERT(j->blocked == false);
		j->blocked = true;
#endif

		return true;
	}

	bool disk_job_fence::has_fence() const
	{
		std::lock_guard<std::mutex> l(m_mutex);
		return m_has_fence != 0;
	}

	int disk_job_fence::num_blocked() const
	{
		std::lock_guard<std::mutex> l(m_mutex);
		return m_blocked_jobs.size();
	}

	// j is the fence job. It must have exclusive access to the storage
	// fj is the flush job. If the job j is queued, we need to issue
	// this job
	int disk_job_fence::raise_fence(disk_io_job* j, disk_io_job* fj
		, counters& cnt)
	{
		TORRENT_ASSERT((j->flags & disk_io_job::fence) == 0);
		j->flags |= disk_io_job::fence;

		std::lock_guard<std::mutex> l(m_mutex);

		DLOG(stderr, "[%p] raise_fence: fence: %d num_outstanding: %d\n"
			, static_cast<void*>(this), m_has_fence, int(m_outstanding_jobs));

		if (m_has_fence == 0 && m_outstanding_jobs == 0)
		{
			++m_has_fence;
			DLOG(stderr, "[%p] raise_fence: need posting\n"
				, static_cast<void*>(this));

			// the job j is expected to be put on the job queue
			// after this, without being passed through is_blocked()
			// that's why we're accounting for it here

			// fj is expected to be discarded by the caller
			j->flags |= disk_io_job::in_progress;
			++m_outstanding_jobs;
			return fence_post_fence;
		}

		++m_has_fence;
		if (m_has_fence > 1)
		{
#if TORRENT_USE_ASSERTS
			TORRENT_ASSERT(fj->blocked == false);
			fj->blocked = true;
#endif
			m_blocked_jobs.push_back(fj);
			cnt.inc_stats_counter(counters::blocked_disk_jobs);
		}
		else
		{
			// in this case, fj is expected to be put on the job queue
			fj->flags |= disk_io_job::in_progress;
			++m_outstanding_jobs;
		}
#if TORRENT_USE_ASSERTS
		TORRENT_ASSERT(j->blocked == false);
		j->blocked = true;
#endif
		m_blocked_jobs.push_back(j);
		cnt.inc_stats_counter(counters::blocked_disk_jobs);

		return m_has_fence > 1 ? fence_post_none : fence_post_flush;
	}
} // namespace libtorrent<|MERGE_RESOLUTION|>--- conflicted
+++ resolved
@@ -998,15 +998,11 @@
 		print_open_files("release files", m_files.name().c_str());
 #endif
 
-<<<<<<< HEAD
-		file_index_t i;
-=======
 		// indices of all files we ended up copying. These need to be deleted
 		// later
-		std::vector<bool> copied_files(f.num_files(), false);
-
-		int i;
->>>>>>> 5d1fb97b
+		aux::vector<bool, file_index_t> copied_files(f.num_files(), false);
+
+		file_index_t i;
 		error_code e;
 		for (i = file_index_t(0); i < f.end_file(); ++i)
 		{
@@ -1111,12 +1107,7 @@
 			remove(old_path, ignore);
 		}
 
-<<<<<<< HEAD
 		for (std::string const& s : subdirs)
-=======
-		for (std::set<std::string>::iterator it(subdirs.begin())
-			, end(subdirs.end()); it != end; ++it)
->>>>>>> 5d1fb97b
 		{
 			error_code err;
 			std::string subdir = combine_path(old_save_path, s);
