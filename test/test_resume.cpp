--- conflicted
+++ resolved
@@ -198,68 +198,7 @@
 	TEST_CHECK(s.completed_time < 1348 + 2);
 }
 
-<<<<<<< HEAD
 void test_piece_priorities(bool test_deprecated = false)
-=======
-void test_file_sizes(bool allocate)
-{
-	error_code ec;
-	remove_all("test_resume", ec);
-
-	lt::settings_pack pack = settings();
-	// we're not testing the hash check, just accept the data we write
-	pack.set_bool(settings_pack::disable_hash_checks, true);
-	lt::session ses(pack);
-	boost::shared_ptr<torrent_info> ti = generate_torrent();
-	add_torrent_params p;
-	p.ti = ti;
-	p.save_path = ".";
-	if (allocate) p.storage_mode = storage_mode_allocate;
-	torrent_handle h = ses.add_torrent(p);
-
-	wait_for_downloading(ses, "ses");
-
-	std::vector<char> piece(ti->piece_length(), 0);
-	h.add_piece(0, piece.data());
-
-	h.save_resume_data();
-	alert const* a = wait_for_alert(ses, save_resume_data_alert::alert_type);
-	TEST_CHECK(a);
-
-	save_resume_data_alert const* ra = alert_cast<save_resume_data_alert>(a);
-	TEST_CHECK(ra);
-	if (ra)
-	{
-		fprintf(stderr, "%s\n", ra->resume_data->to_string().c_str());
-		bool const has_file_sizes = ra->resume_data->dict().count("file sizes") == 1;
-		TEST_CHECK(has_file_sizes);
-		if (!has_file_sizes) return;
-		// { 'file sizes': [ [ size, timestamp], [...], ... ] }
-		boost::int64_t const file_size = (*ra->resume_data)["file sizes"].list()
-			.front().list().front().integer();
-		if (allocate)
-		{
-			TEST_EQUAL(file_size, ti->files().file_size(0));
-		}
-		else
-		{
-			TEST_EQUAL(file_size, ti->piece_length());
-		}
-	}
-}
-
-TORRENT_TEST(file_sizes_allocate)
-{
-	test_file_sizes(true);
-}
-
-TORRENT_TEST(file_sizes)
-{
-	test_file_sizes(false);
-}
-
-TORRENT_TEST(piece_priorities)
->>>>>>> 61af222d
 {
 	lt::session ses(settings());
 	std::shared_ptr<torrent_info> ti = generate_torrent();
